--- conflicted
+++ resolved
@@ -41,19 +41,9 @@
 define('ACTION_WORKFLOW_DELETE', 'workflow_instance_delete');
 define('ACTION_WORKFLOW_DUPLICATE', 'workflow_instance_duplicate');
 define('ACTION_WORKFLOW_ACTIVATE', 'workflow_instance_activate');
-<<<<<<< HEAD
 define('ACTION_WORKFLOW_DISABLE', 'workflow_instance_disable');
 define('ACTION_WORKFLOW_ABORTDISABLE', 'workflow_instance_abortdisable');
 define('ACTION_WORKFLOW_ABORT', 'workflow_instance_abort');
-
-/**
- * Get icon mapping for font-awesome.
- *
- */
-function tool_lifecycle_get_fontawesome_icon_map() {
-    return [
-        'tool_lifecycle:t/disable' => 'fa-hand-paper-o',
-=======
 
 /**
  * Adds a tool_lifecycle link to the course admin menu.
@@ -102,7 +92,7 @@
  */
 function tool_lifecycle_get_fontawesome_icon_map() {
     return [
-        'tool_lifecycle:recycle' => 'fa-recycle'
->>>>>>> b7fd2c86
+        'tool_lifecycle:recycle' => 'fa-recycle',
+        'tool_lifecycle:t/disable' => 'fa-hand-paper-o',
     ];
 }