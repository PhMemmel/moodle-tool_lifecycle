<?php
// This file is part of Moodle - http://moodle.org/
//
// Moodle is free software: you can redistribute it and/or modify
// it under the terms of the GNU General Public License as published by
// the Free Software Foundation, either version 3 of the License, or
// (at your option) any later version.
//
// Moodle is distributed in the hope that it will be useful,
// but WITHOUT ANY WARRANTY; without even the implied warranty of
// MERCHANTABILITY or FITNESS FOR A PARTICULAR PURPOSE.  See the
// GNU General Public License for more details.
//
// You should have received a copy of the GNU General Public License
// along with Moodle.  If not, see <http://www.gnu.org/licenses/>.

namespace tool_lifecycle;

use tool_lifecycle\entity\trigger_subplugin;
use tool_lifecycle\form\form_workflow_instance;
use tool_lifecycle\form\form_step_instance;
use tool_lifecycle\form\form_trigger_instance;
use tool_lifecycle\manager\step_manager;
use tool_lifecycle\manager\settings_manager;
use tool_lifecycle\manager\trigger_manager;
use tool_lifecycle\entity\workflow;
use tool_lifecycle\entity\step_subplugin;
use tool_lifecycle\manager\workflow_manager;
use tool_lifecycle\table\active_manual_workflows_table;
use tool_lifecycle\table\workflow_definition_table;
use tool_lifecycle\table\active_automatic_workflows_table;
use tool_lifecycle\table\step_table;

defined('MOODLE_INTERNAL') || die;

require_once($CFG->libdir . '/adminlib.php');
require_once(__DIR__ . '/lib.php');

/**
 * External Page for showing active lifecycle processes
 *
 * @package tool_lifecycle
 * @copyright  2017 Tobias Reischmann WWU
 * @license    http://www.gnu.org/copyleft/gpl.html GNU GPL v3 or later
 */
class admin_page_active_processes extends \admin_externalpage {

    /**
     * The constructor - calls parent constructor
     *
     */
    public function __construct() {
        $url = new \moodle_url('/admin/tool/lifecycle/activeprocesses.php');
        parent::__construct('tool_lifecycle_activeprocesses',
            get_string('active_processes_list_header', 'tool_lifecycle'),
            $url);
    }
}

/**
 * External Page for showing deactivated lifecycle workflows
 *
 * @package tool_lifecycle
 * @copyright  2017 Tobias Reischmann WWU
 * @license    http://www.gnu.org/copyleft/gpl.html GNU GPL v3 or later
 */
class admin_page_deactivated_workflows extends \admin_externalpage {
    public function __construct() {
        $url = new \moodle_url('/admin/tool/lifecycle/deactivatedworkflows.php');
        parent::__construct('tool_lifecycle_deactivatedworkflows',
            get_string('deactivated_workflows_list_header', 'tool_lifecycle'),
            $url);
    }
}

/**
 * External Page for showing course backups
 *
 * @package tool_lifecycle
 * @copyright  2017 Tobias Reischmann WWU
 * @license    http://www.gnu.org/copyleft/gpl.html GNU GPL v3 or later
 */
class admin_page_course_backups extends \admin_externalpage {

    /**
     * The constructor - calls parent constructor
     *
     */
    public function __construct() {
        $url = new \moodle_url('/admin/tool/lifecycle/coursebackups.php');
        parent::__construct('tool_lifecycle_coursebackups',
            get_string('course_backups_list_header', 'tool_lifecycle'),
            $url);
    }
}

/**
 * External Page for defining settings for subplugins
 *
 * @package tool_lifecycle
 * @copyright  2017 Tobias Reischmann WWU
 * @license    http://www.gnu.org/copyleft/gpl.html GNU GPL v3 or later
 */
class admin_page_sublugins extends \admin_externalpage {

    /**
     * The constructor - calls parent constructor
     *
     */
    public function __construct() {
        $url = new \moodle_url('/admin/tool/lifecycle/adminsettings.php');
        parent::__construct('tool_lifecycle_adminsettings',
            get_string('adminsettings_heading', 'tool_lifecycle'),
            $url);
    }
}

/**
 * Class that handles the display and configuration the settings.
 *
 * @package   tool_lifecycle
 * @copyright 2015 Tobias Reischmann
 * @license   http://www.gnu.org/copyleft/gpl.html GNU GPL v3 or later
 */
class admin_settings {

    /** @var object the url of the subplugin settings page */
    private $pageurl;

    /**
     * Constructor for this subplugin settings
     */
    public function __construct() {
        global $PAGE;
        $this->pageurl = new \moodle_url('/admin/tool/lifecycle/adminsettings.php');
        $PAGE->set_url($this->pageurl);
    }

    /**
     * Write the HTML for the submission plugins table.
     */
    private function view_plugins_table() {
        global $OUTPUT, $PAGE;

        // Set up the table.
        $this->view_header();

        echo $OUTPUT->heading(get_string('active_automatic_workflows_heading', 'tool_lifecycle'));

        $table = new active_automatic_workflows_table('tool_lifecycle_active_automatic_workflows');
        echo $OUTPUT->box_start("lifecycle-enable-overflow lifecycle-table");
        $table->out(10, false);
        echo $OUTPUT->box_end();

        echo $OUTPUT->heading(get_string('active_manual_workflows_heading', 'tool_lifecycle'));

        $table = new active_manual_workflows_table('tool_lifecycle_manual_workflows');
        echo $OUTPUT->box_start("lifecycle-enable-overflow lifecycle-table");
        $table->out(10, false);
        echo $OUTPUT->box_end();

        echo $OUTPUT->heading(get_string('workflow_definition_heading', 'tool_lifecycle'));

        echo $OUTPUT->single_button(new \moodle_url($PAGE->url,
            array('action' => ACTION_WORKFLOW_INSTANCE_FROM, 'sesskey' => sesskey())),
            get_string('add_workflow', 'tool_lifecycle'));

        $table = new workflow_definition_table('tool_lifecycle_workflow_definitions');
        echo $OUTPUT->box_start("lifecycle-enable-overflow lifecycle-table");
        $table->out(10, false);
        echo $OUTPUT->box_end();

        $deactivatedworkflowsurl = new \moodle_url('/admin/tool/lifecycle/deactivatedworkflows.php',
            array('sesskey' => sesskey()));
        echo \html_writer::link($deactivatedworkflowsurl, get_string('deactivated_workflows_list', 'tool_lifecycle'));

        $this->view_footer();
    }

    /**
     * Write the HTML for the add workflow form.
     *
     * @param form_workflow_instance $form
     */
    private function view_workflow_instance_form($form) {
        global $OUTPUT;

        // Set up the table.
        $this->view_header();

        echo $OUTPUT->heading(get_string('adminsettings_edit_workflow_definition_heading', 'tool_lifecycle'));

        echo $form->render();

        $this->view_footer();
    }

    /**
     * Redirect to workflow details page.
     *
     * @param $workflowid int id of the workflow.
     * @throws \moodle_exception
     */
    private function view_workflow_details($workflowid) {
        $url = new \moodle_url('/admin/tool/lifecycle/workflowsettings.php',
            array('workflowid' => $workflowid, 'sesskey' => sesskey()));
        redirect($url);
    }

    /**
     * Write the page header
     */
    private function view_header() {
        global $OUTPUT;
        // Print the page heading.
        echo $OUTPUT->header();
    }

    /**
     * Write the page footer
     */
    private function view_footer() {
        global $OUTPUT;
        echo $OUTPUT->footer();
    }

    /**
     * Check this user has permission to edit the subplugin settings
     */
    private function check_permissions() {
        // Check permissions.
        require_login();
        $systemcontext = \context_system::instance();
        require_capability('moodle/site:config', $systemcontext);
    }

    /**
     * This is the entry point for this controller class.
     */
    public function execute($action, $workflowid) {
        global $PAGE;
        $this->check_permissions();

        // Has to be called before moodleform is created!
        admin_externalpage_setup('tool_lifecycle_adminsettings');

        workflow_manager::handle_action($action, $workflowid);

        $form = new form_workflow_instance($PAGE->url, workflow_manager::get_workflow($workflowid));

        if ($action === ACTION_WORKFLOW_INSTANCE_FROM) {
            $this->view_workflow_instance_form($form);
        } else {
            if ($form->is_submitted() && !$form->is_cancelled() && $data = $form->get_submitted_data()) {
                if ($data->id) {
                    $workflow = workflow_manager::get_workflow($data->id);
                    $workflow->title = $data->title;
                    $workflow->displaytitle = $data->displaytitle;
                    $newworkflow = false;
                } else {
                    $workflow = workflow::from_record($data);
                    $newworkflow = true;
                }
                workflow_manager::insert_or_update($workflow);
                // If a new workflow was created, redirect to details page to directly create a trigger.
                if ($newworkflow) {
                    $this->view_workflow_details($workflow->id);
                    return;
                }
            }
            $this->view_plugins_table();
        }
    }

}

/**
 * Class that handles the display and configuration of a workflow.
 *
 * @package   tool_lifecycle
 * @copyright 2015 Tobias Reischmann
 * @license   http://www.gnu.org/copyleft/gpl.html GNU GPL v3 or later
 */
class workflow_settings {

    /** @var object the url of the subplugin settings page */
    private $pageurl;

    /** @var int id of the workflow the settings should be displayed for (null for new workflow).
     */
    private $workflowid;

    /**
     * Constructor for this subplugin settings
     */
    public function __construct($workflowid) {
        global $PAGE;
        // Has to be called before moodleform is created!
        admin_externalpage_setup('tool_lifecycle_adminsettings');
        $this->pageurl = new \moodle_url('/admin/tool/lifecycle/workflowsettings.php');
        $PAGE->set_url($this->pageurl);
        $this->workflowid = $workflowid;
    }

    /**
     * Write the HTML for the submission plugins table.
     */
    private function view_plugins_table() {
        global $OUTPUT, $PAGE;

        // Set up the table.
        $this->view_header();

        echo $OUTPUT->heading(get_string('adminsettings_workflow_definition_steps_heading', 'tool_lifecycle'));

        if (workflow_manager::is_editable($this->workflowid)) {
            $triggers = trigger_manager::get_chooseable_trigger_types();
            echo $OUTPUT->single_select(new \moodle_url($PAGE->url,
                array('action' => ACTION_TRIGGER_INSTANCE_FORM, 'sesskey' => sesskey(), 'workflowid' => $this->workflowid)),
                'triggername', $triggers, '', array('' => get_string('add_new_trigger_instance', 'tool_lifecycle')));
        }

        if (workflow_manager::is_editable($this->workflowid)) {
            $steps = step_manager::get_step_types();
            echo $OUTPUT->single_select(new \moodle_url($PAGE->url,
                array('action' => ACTION_STEP_INSTANCE_FORM, 'sesskey' => sesskey(), 'workflowid' => $this->workflowid)),
                'stepname', $steps, '', array('' => get_string('add_new_step_instance', 'tool_lifecycle')));
        }

<<<<<<< HEAD
        echo $OUTPUT->single_button(new \moodle_url('/admin/tool/lifecycle/adminsettings.php'),
            get_string('back'));
=======
        $url = new \moodle_url('/admin/tool/lifecycle/adminsettings.php');
        echo \html_writer::start_tag('div', array('class' => 'd-inline-block'));
        echo \html_writer::start_tag('form', array('action' => $url, 'method' => 'post', 'class' => 'form-inline'));
        echo \html_writer::empty_tag('input', array('type' => 'hidden', 'name' => 'sesskey', 'value' =>  sesskey()));
        echo \html_writer::tag('button', get_string('back'), array('class' => 'btn btn-secondary'));
        echo \html_writer::end_tag('form');
        echo \html_writer::end_tag('div');
>>>>>>> 82c3479e

        $table = new step_table('tool_lifecycle_workflows', $this->workflowid);
        $table->out(50, false);

        $this->view_footer();
    }

    /**
     * Write the HTML for the step instance form.
     *
     * @param $form \moodleform form to be displayed.
     */
    private function view_step_instance_form($form) {
        $workflow = workflow_manager::get_workflow($this->workflowid);
        $this->view_instance_form($form,
            get_string('adminsettings_edit_step_instance_heading', 'tool_lifecycle',
                $workflow->title));
    }

    /**
     * Write the HTML for the trigger instance form.
     *
     * @param $form \moodleform form to be displayed.
     */
    private function view_trigger_instance_form($form) {
        $workflow = workflow_manager::get_workflow($this->workflowid);
        $this->view_instance_form($form,
            get_string('adminsettings_edit_trigger_instance_heading', 'tool_lifecycle',
                $workflow->title));
    }

    /**
     * Write the HTML for subplugin instance form with specific header.
     *
     * @param $form \moodleform form to be displayed.
     * @param $header string header of the form.
     */
    private function view_instance_form($form, $header) {
        global $OUTPUT;

        // Set up the table.
        $this->view_header();

        echo $OUTPUT->heading($header);

        echo $form->render();

        $this->view_footer();
    }

    /**
     * Write the page header
     */
    private function view_header() {
        global $OUTPUT;
        // Print the page heading.
        echo $OUTPUT->header();
    }

    /**
     * Write the page footer
     */
    private function view_footer() {
        global $OUTPUT;
        echo $OUTPUT->footer();
    }

    /**
     * Check this user has permission to edit the subplugin settings
     */
    private function check_permissions() {
        // Check permissions.
        require_login();
        $systemcontext = \context_system::instance();
        require_capability('moodle/site:config', $systemcontext);
    }

    /**
     * This is the entry point for this controller class.
     */
    public function execute($action, $subplugin) {
        $this->check_permissions();

        // Handle other actions.
        step_manager::handle_action($action, $subplugin);
        trigger_manager::handle_action($action, $subplugin);
        workflow_manager::handle_action($action, $subplugin);

        if ($action === ACTION_TRIGGER_INSTANCE_FORM) {
            if ($this->handle_trigger_instance_form()) {
                return;
            }
        }

        if ($action === ACTION_STEP_INSTANCE_FORM) {
            if ($this->handle_step_instance_form()) {
                return;
            }
        }
        // If no action handler has printed any form yet, display the plugins tables.
        $this->view_plugins_table();
    }

    /**
     * Handles actions for the trigger instance form and causes related forms to be rendered.
     *
     * @return bool True, if no further action handling or output should be conducted.
     */
    private function handle_trigger_instance_form() {
        global $OUTPUT, $PAGE;
        $subpluginname = null;
        $triggertomodify = null;
        $settings = null;

        if ($triggerid = optional_param('subplugin', null, PARAM_INT)) {
            $triggertomodify = trigger_manager::get_instance($triggerid);
            // If step was removed!
            if (!$triggertomodify) {
                return false;
            }
            $settings = settings_manager::get_settings($triggerid, SETTINGS_TYPE_TRIGGER);
        } else if ($name = optional_param('subpluginname', null, PARAM_ALPHA)) {
            $subpluginname = $name;
        } else if ($name = optional_param('triggername', null, PARAM_ALPHA)) {
            $subpluginname = $name;
        } else {
            return false;
        }

        $form = new form_trigger_instance($PAGE->url, $this->workflowid, $triggertomodify, $subpluginname, $settings);

        // Skip this part and continue with requiring a trigger if still null.
        if (!$form->is_cancelled()) {
            if ($form->is_submitted() && $form->is_validated() && $data = $form->get_submitted_data()) {
                // In case the workflow was active, we do not allow changes to the steps or trigger.
                if (!workflow_manager::is_editable($this->workflowid)) {
                    echo $OUTPUT->notification(
                        get_string('active_workflow_not_changeable', 'tool_lifecycle'),
                        'warning');
                } else {
                    if (!empty($data->id)) {
                        $triggertomodify = trigger_manager::get_instance($data->id);
                        $triggertomodify->subpluginname = $data->subpluginname;
                        $triggertomodify->instancename = $data->instancename;
                    } else {
                        $triggertomodify = trigger_subplugin::from_record($data);
                    }
                    trigger_manager::insert_or_update($triggertomodify);
                    // Save local subplugin settings.
                    settings_manager::save_settings($triggertomodify->id, SETTINGS_TYPE_TRIGGER, $data->subpluginname, $data);
                }
                return false;
            } else {
                $this->view_trigger_instance_form($form);
                return true;
            }
        }
        return false;
    }

    /**
     * Handles actions for the trigger instance form and causes related forms to be rendered.
     *
     * @return bool True, if no further action handling or output should be conducted.
     */
    private function handle_step_instance_form() {
        global $OUTPUT, $PAGE;
        $steptomodify = null;
        $subpluginname = null;
        $stepsettings = null;
        if ($stepid = optional_param('subplugin', null, PARAM_INT)) {
            $steptomodify = step_manager::get_step_instance($stepid);
            // If step was removed!
            if (!$steptomodify) {
                return false;
            }
            $stepsettings = settings_manager::get_settings($stepid, SETTINGS_TYPE_STEP);
        } else if ($name = optional_param('subpluginname', null, PARAM_ALPHA)) {
            $subpluginname = $name;
        } else if ($name = optional_param('stepname', null, PARAM_ALPHA)) {
            $subpluginname = $name;
        } else {
            return false;
        }

        $form = new form_step_instance($PAGE->url, $steptomodify, $this->workflowid, $subpluginname, $stepsettings);

        if ($form->is_cancelled()) {
            return false;
        } else if ($form->is_submitted() && $form->is_validated() && $data = $form->get_submitted_data()) {
            // In case the workflow was active, we do not allow changes to the steps or trigger.
            if (!workflow_manager::is_editable($this->workflowid)) {
                echo $OUTPUT->notification(
                    get_string('active_workflow_not_changeable', 'tool_lifecycle'),
                    'warning');
            } else {
                if (!empty($data->id)) {
                    $step = step_manager::get_step_instance($data->id);
                    $step->instancename = $data->instancename;
                } else {
                    $step = step_subplugin::from_record($data);
                }
                step_manager::insert_or_update($step);
                // Save local subplugin settings.
                settings_manager::save_settings($step->id, SETTINGS_TYPE_STEP, $form->subpluginname, $data);
            }
        } else {
            $this->view_step_instance_form($form);
            return true;
        }
        return false;
    }


}<|MERGE_RESOLUTION|>--- conflicted
+++ resolved
@@ -327,10 +327,6 @@
                 'stepname', $steps, '', array('' => get_string('add_new_step_instance', 'tool_lifecycle')));
         }
 
-<<<<<<< HEAD
-        echo $OUTPUT->single_button(new \moodle_url('/admin/tool/lifecycle/adminsettings.php'),
-            get_string('back'));
-=======
         $url = new \moodle_url('/admin/tool/lifecycle/adminsettings.php');
         echo \html_writer::start_tag('div', array('class' => 'd-inline-block'));
         echo \html_writer::start_tag('form', array('action' => $url, 'method' => 'post', 'class' => 'form-inline'));
@@ -338,7 +334,6 @@
         echo \html_writer::tag('button', get_string('back'), array('class' => 'btn btn-secondary'));
         echo \html_writer::end_tag('form');
         echo \html_writer::end_tag('div');
->>>>>>> 82c3479e
 
         $table = new step_table('tool_lifecycle_workflows', $this->workflowid);
         $table->out(50, false);
